--- conflicted
+++ resolved
@@ -11,22 +11,13 @@
 
 func TestParseFlags(t *testing.T) {
 	tests := []struct {
-<<<<<<< HEAD
-		name          string
-		setup         func()
-		wantAddress   string
-		wantPoll      time.Duration
-		wantReport    time.Duration
-		wantHashKey   string
-		wantRateLimit int
-=======
 		name        string
 		setup       func()
 		wantAddress string
 		wantPoll    time.Duration
 		wantReport  time.Duration
 		wantHashKey string
->>>>>>> 5131cb30
+    antRateLimit int
 	}{
 		{
 			name: "default values",
@@ -35,7 +26,6 @@
 				os.Unsetenv("POLL_INTERVAL")
 				os.Unsetenv("REPORT_INTERVAL")
 				os.Unsetenv("HASH_KEY")
-<<<<<<< HEAD
 				os.Unsetenv("RATE_LIMIT")
 				os.Args = []string{"cmd"}
 			},
@@ -44,14 +34,6 @@
 			wantReport:    10 * time.Second,
 			wantHashKey:   "",
 			wantRateLimit: 10,
-=======
-				os.Args = []string{"cmd"}
-			},
-			wantAddress: "localhost:8080",
-			wantPoll:    2 * time.Second,
-			wantReport:  10 * time.Second,
-			wantHashKey: "",
->>>>>>> 5131cb30
 		},
 		{
 			name: "env variables",
@@ -60,7 +42,6 @@
 				os.Setenv("POLL_INTERVAL", "3s")
 				os.Setenv("REPORT_INTERVAL", "15s")
 				os.Setenv("HASH_KEY", "hash-key")
-<<<<<<< HEAD
 				os.Setenv("RATE_LIMIT", "5")
 				os.Args = []string{"cmd"}
 			},
@@ -69,14 +50,6 @@
 			wantReport:    15 * time.Second,
 			wantHashKey:   "hash-key",
 			wantRateLimit: 5,
-=======
-				os.Args = []string{"cmd"}
-			},
-			wantAddress: "env:8081",
-			wantPoll:    3 * time.Second,
-			wantReport:  15 * time.Second,
-			wantHashKey: "hash-key",
->>>>>>> 5131cb30
 		},
 		{
 			name: "command line flags",
@@ -85,7 +58,6 @@
 				os.Unsetenv("POLL_INTERVAL")
 				os.Unsetenv("REPORT_INTERVAL")
 				os.Unsetenv("HASH_KEY")
-<<<<<<< HEAD
 				os.Unsetenv("RATE_LIMIT")
 				os.Args = []string{"cmd", "-a=flag:8082", "-p=4", "-r=20", "-k=hash-key-cmd", "-l=15"}
 			},
@@ -110,14 +82,6 @@
 			wantReport:    15 * time.Second,
 			wantHashKey:   "hash-key-env",
 			wantRateLimit: 20,
-=======
-				os.Args = []string{"cmd", "-a=flag:8082", "-p=4", "-r=20", "-k=hash-key-cmd"}
-			},
-			wantAddress: "flag:8082",
-			wantPoll:    4 * time.Second,
-			wantReport:  20 * time.Second,
-			wantHashKey: "hash-key-cmd",
->>>>>>> 5131cb30
 		},
 	}
 
@@ -129,10 +93,7 @@
 				"POLL_INTERVAL":   os.Getenv("POLL_INTERVAL"),
 				"REPORT_INTERVAL": os.Getenv("REPORT_INTERVAL"),
 				"HASH_KEY":        os.Getenv("HASH_KEY"),
-<<<<<<< HEAD
 				"RATE_LIMIT":      os.Getenv("RATE_LIMIT"),
-=======
->>>>>>> 5131cb30
 			}
 			defer func() {
 				os.Args = oldArgs
@@ -148,16 +109,11 @@
 
 			tt.setup()
 			flag.CommandLine = flag.NewFlagSet(os.Args[0], flag.ExitOnError)
-<<<<<<< HEAD
 			address, poll, report, hashKey, rateLimit := parseFlags()
-=======
-			address, poll, report, hashKey := parseFlags()
->>>>>>> 5131cb30
 			require.Equal(t, tt.wantAddress, address)
 			require.Equal(t, tt.wantPoll, poll)
 			require.Equal(t, tt.wantReport, report)
 			require.Equal(t, tt.wantHashKey, hashKey)
-<<<<<<< HEAD
 			require.Equal(t, tt.wantRateLimit, rateLimit)
 		})
 	}
@@ -296,8 +252,6 @@
 				require.Equal(t, tt.metric.Name, result.ID)
 				require.Equal(t, tt.metric.Type, result.MType)
 			}
-=======
->>>>>>> 5131cb30
 		})
 	}
 }